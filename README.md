--- conflicted
+++ resolved
@@ -146,14 +146,9 @@
 may make any changes easier to review.
 
 ## TODO
-
-<<<<<<< HEAD
-- Accept input from stdin
-- Use argument for output directory (as that's the only required thing to specify)?
-- Support `-namespace` notation in the `kfmt.ddev/namespaces` annotation to exclude particular namespaces
-- Support overwrite flag to overwrite existing files in output directory
+- Mock out the filesystem for testing: https://pkg.go.dev/io/fs
 
 
-=======
-- Mock out the filesystem for testing: https://pkg.go.dev/io/fs
->>>>>>> 597466b0
+
+
+
